# Active Record Associations Review

## Learning Goals

- Understand how the foreign key is used to connect between two tables
- Create one-to-many relationships using the `has_many` and `belongs_to` Active
  Record macros
- Create one-to-one relationships using the `has_one` and `belongs_to` macros
- Create many-to-many relationships using a join table and `has_many :through`
- Use convenience builders to write less verbose code

## Introduction

Active Record associations are an iconic Rails feature. They allow developers to
work with complex networks of related models without having to write a single
line of SQL — as long as all of the names line up!

To code along, run:

```console
$ bundle install
$ rails db:migrate db:seed
```

You can use `rails console` to follow along with the examples. Remember you'll
need to relaunch the console each time you make changes to the files.

## Foreign Keys

It all starts in the database. **Foreign keys** are columns that refer to the
primary key of another table. Conventionally, we label foreign keys in Active
Record using the name of the model you're referencing, and `_id`. So for example
if the foreign key was for an `authors` table it would be `author_id`.

We can visualize the relationship between two tables using foreign keys in an
Entity Relationship Diagram (ERD):

![one-to-many](https://curriculum-content.s3.amazonaws.com/phase-4/active-record-associations-review/posts-authors.png)

The schema for this ERD would be:

```rb
create_table "authors", force: :cascade do |t|
  t.string "name"
end

create_table "posts", force: :cascade do |t|
  t.string "title"
  t.text "content"
  t.integer "author_id", null: false
end
```

Like any other column, foreign keys are accessible through instance methods of
the same name. This means you could find a given `post`'s author with the following
Active Record query:

```ruby
Author.find(post.author_id)
```

Which is equivalent to the SQL:

```sql
SELECT * FROM authors WHERE id = #{post.author_id}
```

And you could look up a given `author`'s posts like this:

```ruby
Post.where("author_id = ?", author.id)
```

Which is equivalent to the SQL:

```sql
SELECT * FROM posts WHERE author_id = #{author.id}
```

This is all great, but Rails is always looking for ways to save us keystrokes.

## One-To-Many Relationships

By using Active Record's macro-style association class methods, we can add some
convenient instance methods to our models.

The most common relationship is **one-to-many**. Active Record gives us the
`has_many` and `belongs_to` macros for creating instance methods to access data
across models in a **one-to-many** relationship.

### belongs_to

Each `Post` is associated with **one** `Author`. Update your model to include
this association macro:

```ruby
class Post < ApplicationRecord
  belongs_to :author
end
```

This gives us access to an `author` method in our `Post` class. We can now
retrieve the actual `Author` object that is attached to a `post` as follows:

```ruby
post = Post.first
post.author #=> #<Author @id=1>
```

### has_many

In the opposite direction, each `Author` might be associated with zero, one, or
many `Post` objects. We haven't changed the schema of the `authors` table at
all; Active Record is just going to use `posts.author_id` to do all of the
lookups. Update your model to include this association macro:

```ruby
class Author < ApplicationRecord
  has_many :posts
end
```

Now we can look up an author's posts just as easily:

```ruby
author = Author.last
author.posts #=> [#<Post @id=3>, #<Post @id=4>]
```

Remember, Active Record uses its [Inflector][api_inflector] to switch between
the singular and plural forms of your models.

| Name         | Data        |
| ------------ | ----------- |
| Model        | `Author`    |
| Foreign Key  | `author_id` |
| `belongs_to` | `:author`   |
| `has_many`   | `:posts`    |

Like many other Active Record class methods, the symbol you pass determines the
name of the instance method that will be defined. So `belongs_to :author` will
give you a `post.author` instance method, and `has_many :posts` will give you
`author.posts`.

## Convenience Builders

### Building a new item in a collection

If you want to add a new post for an author, you might start this way:

```ruby
new_post = Post.create(author_id: author.id, title: "Web Development for Cats")
```

But the association macros save the day again, allowing this instead:

```ruby
author = Author.first
new_post = author.posts.create(title: "Web Development for Cats")

author.posts
#=> [#<Post @id=1>, #<Post @id=5>]
```

This will create a new `Post` object with the `author_id` already set for you!
We use this one as much as possible because it's just easier.

`author.posts.create` will create a new instance and persist it to the database.
You can also use `author.posts.build` to generate a new instance without
persisting.

### Setting a singular association

The setup process is a little bit less intuitive for singular associations.
Remember, a given post `belongs_to` an author. The verbose way of creating this
association would be like so:

```ruby
post.author = Author.new(name: "Lasandra Gulgowski")
```

In the previous section, once the `has_many` relationship is defined in the
`Author` model, `author.posts` always exists, even if it's an empty array. Here,
`post.author` is `nil` until the author is defined, so using
`post.author.create` would throw an error. Instead, Active Record allows us to
prepend the attribute with `build_` or `create_`. The `create_` option will
persist to the database for you.

```ruby
post = Post.new(title: "Web Development for Dogs")
new_author = post.create_author(name: "Lasandra Gulgowski")
post.save

post.author
#=> #<Author @name="Lasandra Gulgowski">
new_author.posts
#=> [#<Post @title="Web Development for Dogs">]
```

Remember, if you use the `build_` option, you'll need to persist your new
`author` with `#save`.

These methods are also documented in the [Rails Associations
Guide][guides_associations].

### Collection Convenience

If you add an existing object to a collection association, Active Record will
conveniently take care of setting the foreign key for you:

```ruby
author = Author.find_by(name: "Lasandra Gulgowski")
author.posts
#=> [#<Post @title="Web Development for Dogs">]

post = Post.new(title: "Web Development for Cats")
post.author
#=> nil

author.posts << post
post.author
#=> #<Author @name="Lasandra Gulgowski">
```

## One-to-One Relationships

A **one-to-one** relationship is probably the least common type of relationship
you'll find.

One case where you might reach for a **one-to-one** relationship is for creating
a separate `Profile` model with data related to an `Author`. Profiles can get
pretty complex, so in large applications it can be a good idea to give them
their own model. In this case:

- Every author would have one, and only one, profile.
- Every profile would have one, and only one, author.

Here's an example of what that ERD would look like:

![one-to-one diagram](https://curriculum-content.s3.amazonaws.com/phase-4/active-record-associations-review/profiles-authors.png)

`belongs_to` makes another appearance in this relationship, but instead of
`has_many` the other model is declared with `has_one`:

```rb
class Author < ApplicationRecord
  has_many :posts

  # add this:
  has_one :profile
end

class Profile < ApplicationRecord
  # add this:
  belongs_to :author
end
```

If you're not sure which model should be declared with which macro, it's usually
a safe bet to put `belongs_to` on whichever model has the foreign key column in
its database table.

With this in place, we can now do the following:

```rb
author = Author.first
profile = Profile.first

author.profile
#=> #<Profile @username="ljenk">

profile.author
#=> #<Author @name="Leeroy Jenkins">
```

## Many-to-Many Relationships and Join Tables

Each author has many posts, each post has one author.

The universe is in balance. We're programmers, so this really disturbs us. Let's
shake things up and think about tags.

- **One-to-one** doesn't work because a post can have multiple tags.
- **One-to-many** doesn't work because a tag can appear on multiple posts.

Because there is no "owner" model in this relationship, there's also no right
place to put the foreign key column.

| `post_id` | `tag_id` |
| --------- | -------- |
| 1         | 1        |
| 1         | 2        |
| 2         | 1        |
| 2         | 3        |
| 3         | 2        |
| 4         | 2        |
| 4         | 3        |

This join table depicts the relationship between posts and tags in the seed
data. Post 1 has tags 1 and 2, Post 2 has tags 1 and 3, etc.

We need a new table that sits between `posts` and `tags`:

![many-to-many diagram](https://curriculum-content.s3.amazonaws.com/phase-4/active-record-associations-review/posts-post_tags-tags.png)

### has_many :through

To work with the join table, both our `Post` and `Tag` models will have a
`has_many` association with the `post_tags` table. We also still need to
associate `Post` and `Tag` themselves. Ideally, we'd like to be able to call a
`@my_post.tags` method, right? That's where `has_many :through` comes in.

To do this requires a bit of focus. But you can do it! First of all, let's add
the `has_many :post_tags` line to our `Post` and `Tag` models, and add the
`belongs_to` relationships to our `PostTag` model:

```ruby
class Post < ApplicationRecord
  belongs_to :author
  has_many :post_tags
end

class PostTag < ApplicationRecord
  belongs_to :post
  belongs_to :tag
end

class Tag < ApplicationRecord
  has_many :post_tags
end
```

So now we can run code like `post.post_tags` to get all the join entries. This
is kinda sorta what we want. What we really want is to be able to call
`post.tags`, so we need one more `has_many` relationship to complete the link
between tags and posts: `has_many :through`. Essentially, our `Post` model has
many `tags` _through_ the `post_tags` table, and vice versa. Let's write that
out:

```ruby
class Post < ApplicationRecord
  belongs_to :author
  has_many :post_tags
  has_many :tags, through: :post_tags
end

class PostsTag < ApplicationRecord
  belongs_to :post
  belongs_to :tag
end

class Tag < ApplicationRecord
  has_many :post_tags
  has_many :posts, through: :post_tags
end
```

Now we've unlocked our `@post.tags` and `@tag.posts` methods:

```rb
post = Post.first
post.tags
#=> [#<Tag @id=1>, #<Tag @id=2>]

tag = Tag.last
tag.posts
#=> [#<Post @id=2>, #<Post @id=4>]
```

Consult the documentation to learn more about the [has many through][guides_has_many_through] association.

## Conclusion

For every relationship, there is a foreign key somewhere. Foreign keys
correspond to the `belongs_to` macro on the model.

**One-to-one** and **many-to-one** relationships only require a single foreign
key, which is stored in the 'subordinate' or 'owned' model. The other model can
access data in the associated table via a `has_one` or `has_many` method,
respectively.

**Many-to-many** relationships require a join table containing a foreign key for
both models. The models need to use the `has_many :through` method to access
data from the related table via the join table.

You can see the entire [list of class methods][api_associations_class_methods]
in the Rails API docs.

<<<<<<< HEAD
## Check For Understanding

Before you move on, make sure you can answer the following questions:

1. In a one-to-many or one-to-one relationship, how do you determine which
   model's table should include a foreign key?
2. What is a join table and under what circumstances do we need one?

=======
>>>>>>> dd2c5175
## Resources

- [Active Record Association Basics](http://guides.rubyonrails.org/association_basics.html)
- [Entity Relationship Diagram Generator](https://dbdiagram.io/d)

[guides_associations]: http://guides.rubyonrails.org/association_basics.html
[guides_has_many_through]: http://guides.rubyonrails.org/association_basics.html#the-has-many-through-association
[api_associations_class_methods]: http://api.rubyonrails.org/classes/ActiveRecord/Associations/ClassMethods.html
[api_inflector]: http://api.rubyonrails.org/classes/ActiveSupport/Inflector.html<|MERGE_RESOLUTION|>--- conflicted
+++ resolved
@@ -386,7 +386,6 @@
 You can see the entire [list of class methods][api_associations_class_methods]
 in the Rails API docs.
 
-<<<<<<< HEAD
 ## Check For Understanding
 
 Before you move on, make sure you can answer the following questions:
@@ -395,8 +394,6 @@
    model's table should include a foreign key?
 2. What is a join table and under what circumstances do we need one?
 
-=======
->>>>>>> dd2c5175
 ## Resources
 
 - [Active Record Association Basics](http://guides.rubyonrails.org/association_basics.html)
